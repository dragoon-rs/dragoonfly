--- conflicted
+++ resolved
@@ -21,9 +21,6 @@
 futures = "0.3"
 axum = "0.6.20"
 serde = { version = "1.0.192", features = ["derive"] }
-<<<<<<< HEAD
 regex = "1.10.2"
-=======
 thiserror = "1.0.50"
-serde_json = "1.0.108"
->>>>>>> 866c26cc
+serde_json = "1.0.108"