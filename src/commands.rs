--- conflicted
+++ resolved
@@ -77,7 +77,6 @@
     Bootstrap {
         sender: oneshot::Sender<Result<(), Box<dyn Error + Send>>>,
     },
-<<<<<<< HEAD
     #[cfg(feature = "file-sharing")]
     GetFile {
         key: String,
@@ -98,7 +97,6 @@
         key: String,
         sender: oneshot::Sender<Result<Vec<u8>, Box<dyn Error + Send>>>,
     },
-=======
     DragoonPeers {
         sender: oneshot::Sender<Result<HashSet<PeerId>, Box<dyn Error + Send>>>,
     },
@@ -107,7 +105,6 @@
         peerid: String,
         sender: oneshot::Sender<Result<(), Box<dyn Error + Send>>>,
     }
->>>>>>> c987daaf
 }
 
 impl std::fmt::Display for DragoonCommand {
@@ -124,17 +121,14 @@
             DragoonCommand::StartProvide { .. } => write!(f, "start-provide"),
             DragoonCommand::GetProviders { .. } => write!(f, "get-providers"),
             DragoonCommand::Bootstrap { .. } => write!(f, "bootstrap"),
-<<<<<<< HEAD
             #[cfg(feature = "file-sharing")]
             DragoonCommand::GetFile { .. } => write!(f, "get-file"),
             #[cfg(feature = "file-sharing")]
             DragoonCommand::AddFile { .. } => write!(f, "add-file"),
             DragoonCommand::PutRecord { .. } => write!(f, "put-record"),
             DragoonCommand::GetRecord { .. } => write!(f, "get-record"),
-=======
             DragoonCommand::DragoonPeers { .. } => write!(f, "dragoon-peers"),
             DragoonCommand::DragoonSend {.. } => write!(f, "dragoon-send"),
->>>>>>> c987daaf
         }
     }
 }
