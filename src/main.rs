--- conflicted
+++ resolved
@@ -37,9 +37,10 @@
         .route("/start-provide/:key", get(commands::start_provide))
         .route("/get-providers/:key", get(commands::get_providers))
         .route("/bootstrap", get(commands::bootstrap))
-<<<<<<< HEAD
         .route("/put-record/:key/:value", get(commands::put_record))
-        .route("/get-record/:key", get(commands::get_record));
+        .route("/get-record/:key", get(commands::get_record))
+        .route("/dragoon/peers", get(commands::dragoon_peers))
+        .route("/dragoon/send/:peer/:data", get(commands::dragoon_send));
 
     #[cfg(feature = "file-sharing")]
     let router = router
@@ -51,11 +52,6 @@
         #[cfg(feature = "file-sharing")]
         event_receiver,
     )));
-=======
-        .route("/dragoon/peers", get(commands::dragoon_peers))
-        .route("/dragoon/send/:peer/:data", get(commands::dragoon_send))
-        .with_state(Arc::new(app::AppState::new(cmd_sender)));
->>>>>>> c987daaf
 
     let ip_port: SocketAddr = if let Some(ip_port) = std::env::args().nth(1) {
         ip_port
