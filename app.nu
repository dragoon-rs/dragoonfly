--- conflicted
+++ resolved
@@ -62,12 +62,9 @@
     listener_id: string # the idea of the listener, namely the one given by `listen`
 ]: nothing -> bool {
     $"remove-listener/($listener_id)" | run-command
-<<<<<<< HEAD
 }
 
 # get the list of currently connected peers
 export def get-connected-peers []: nothing -> list<string> {
     "get-connected-peers" | run-command
-=======
->>>>>>> 866c26cc
 }